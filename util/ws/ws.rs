--- conflicted
+++ resolved
@@ -3,10 +3,7 @@
 extern crate rand;
 use rand::Rng;
 
-<<<<<<< HEAD
-=======
 use futures::future;
->>>>>>> fbc9d780
 use hyper::header::HeaderValue;
 use hyper::header::{COOKIE, LOCATION, SET_COOKIE};
 use hyper::http::StatusCode;
@@ -46,9 +43,6 @@
 }
 
 pub trait Server: Sync + Send + Clone + 'static {
-<<<<<<< HEAD
-    fn respond(&self, path: String, Request, session_key: &str) -> Response;
-=======
     fn respond(&self, path: String, req: Request, session_key: &str) -> Response {
         panic!("not implemented")
     }
@@ -56,7 +50,6 @@
     fn respond_future(&self, path: String, req: Request, session_key: &str) -> ResponseFuture {
         Box::new(future::ok(self.respond(path, req, session_key)))
     }
->>>>>>> fbc9d780
 
     fn serve_static_files(&self, path: String, prefix: &str, static_directory: &str) -> Response {
         if !path.starts_with(prefix) || path.contains("..") {
@@ -98,32 +91,7 @@
     fn serve(self, port: u16) {
         let addr = ([0, 0, 0, 0], port).into();
         let self_clone = self.clone();
-<<<<<<< HEAD
-        let server = hyper::Server::bind(&addr)
-            .serve(move || {
-                let s = self_clone.clone();
-                hyper::service::service_fn_ok(move |req: Request| {
-                    let mut maybe_session_key = None;
-                    if let Some(c) = req.headers().get(COOKIE) {
-                        maybe_session_key = extract_key(c, "token");
-                    }
-                    let (has_cookie, session_key) = match maybe_session_key {
-                        Some(k) => (true, k),
-                        None => (false, random_string()),
-                    };
-
-                    let mut response = s.respond(req.uri().path().into(), req, &session_key);
-
-                    if !has_cookie {
-                        s.set_cookie(&session_key, &mut response);
-                    }
-                    response
-                })
-            })
-            .map_err(|_| ());;
-=======
         let server = hyper::Server::bind(&addr);
->>>>>>> fbc9d780
 
         hyper::rt::run(
             server
